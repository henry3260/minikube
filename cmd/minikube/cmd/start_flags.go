--- conflicted
+++ resolved
@@ -372,22 +372,14 @@
 			glog.Warningf("error calculate memory size in mb : %v", err)
 		}
 		if memInMB != existing.Memory {
-<<<<<<< HEAD
-			out.WarningT("You cannot change the memory size for an exiting minikube cluster. Pease first delete the cluster.")
-=======
 			out.WarningT("You cannot change the memory size for an exiting minikube cluster. Please first delete the cluster.")
->>>>>>> 689eca4a
 		}
 
 	}
 
 	if cmd.Flags().Changed(cpus) {
 		if viper.GetInt(cpus) != existing.CPUs {
-<<<<<<< HEAD
-			out.WarningT("You cannot change the CPUs for an exiting minikube cluster. Pease first delete the cluster.")
-=======
 			out.WarningT("You cannot change the CPUs for an exiting minikube cluster. Please first delete the cluster.")
->>>>>>> 689eca4a
 		}
 	}
 
@@ -398,11 +390,7 @@
 		}
 
 		if memInMB != existing.DiskSize {
-<<<<<<< HEAD
-			out.WarningT("You cannot change the Disk size for an exiting minikube cluster. Pease first delete the cluster.")
-=======
 			out.WarningT("You cannot change the Disk size for an exiting minikube cluster. Please first delete the cluster.")
->>>>>>> 689eca4a
 		}
 	}
 
