/*
Copyright 2016 The Kubernetes Authors All rights reserved.

Licensed under the Apache License, Version 2.0 (the "License");
you may not use this file except in compliance with the License.
You may obtain a copy of the License at

    http://www.apache.org/licenses/LICENSE-2.0

Unless required by applicable law or agreed to in writing, software
distributed under the License is distributed on an "AS IS" BASIS,
WITHOUT WARRANTIES OR CONDITIONS OF ANY KIND, either express or implied.
See the License for the specific language governing permissions and
limitations under the License.
*/

package cmd

import (
	"fmt"
	"io/ioutil"
	"os"
	"path/filepath"
	"strconv"

	"github.com/docker/machine/libmachine/mcnerror"
	"github.com/golang/glog"
	"github.com/mitchellh/go-ps"
	"github.com/pkg/errors"

	"github.com/docker/machine/libmachine"
	"github.com/spf13/cobra"
	"github.com/spf13/viper"
	cmdcfg "k8s.io/minikube/cmd/minikube/cmd/config"
	"k8s.io/minikube/pkg/drivers/kic/oci"
	"k8s.io/minikube/pkg/minikube/cluster"
	"k8s.io/minikube/pkg/minikube/config"
	"k8s.io/minikube/pkg/minikube/constants"
	"k8s.io/minikube/pkg/minikube/cruntime"
	"k8s.io/minikube/pkg/minikube/driver"
	"k8s.io/minikube/pkg/minikube/exit"
	"k8s.io/minikube/pkg/minikube/kubeconfig"
	"k8s.io/minikube/pkg/minikube/localpath"
	"k8s.io/minikube/pkg/minikube/machine"
	"k8s.io/minikube/pkg/minikube/out"
)

var deleteAll bool
var purge bool

// deleteCmd represents the delete command
var deleteCmd = &cobra.Command{
	Use:   "delete",
	Short: "Deletes a local kubernetes cluster",
	Long: `Deletes a local kubernetes cluster. This command deletes the VM, and removes all
associated files.`,
	Run: runDelete,
}

type typeOfError int

const (
	// Fatal is a type of DeletionError
	Fatal typeOfError = 0
	// MissingProfile is a type of DeletionError
	MissingProfile typeOfError = 1
	// MissingCluster is a type of DeletionError
	MissingCluster typeOfError = 2
)

// DeletionError can be returned from DeleteProfiles
type DeletionError struct {
	Err     error
	Errtype typeOfError
}

func (error DeletionError) Error() string {
	return error.Err.Error()
}

func init() {
	deleteCmd.Flags().BoolVar(&deleteAll, "all", false, "Set flag to delete all profiles")
	deleteCmd.Flags().BoolVar(&purge, "purge", false, "Set this flag to delete the '.minikube' folder from your user directory.")

	if err := viper.BindPFlags(deleteCmd.Flags()); err != nil {
		exit.WithError("unable to bind flags", err)
	}
	RootCmd.AddCommand(deleteCmd)
}

// runDelete handles the executes the flow of "minikube delete"
func runDelete(cmd *cobra.Command, args []string) {
	if len(args) > 0 {
		exit.UsageT("Usage: minikube delete")
	}

	validProfiles, invalidProfiles, err := config.ListProfiles()
	if err != nil {
		glog.Warningf("'error loading profiles in minikube home %q: %v", localpath.MiniPath(), err)
	}
	profilesToDelete := append(validProfiles, invalidProfiles...)
	// in the case user has more than 1 profile and runs --purge
	// to prevent abandoned VMs/containers, force user to run with delete --all
	if purge && len(profilesToDelete) > 1 && !deleteAll {
		out.ErrT(out.Notice, "Multiple minikube profiles were found - ")
		for _, p := range profilesToDelete {
			out.T(out.Notice, "    - {{.profile}}", out.V{"profile": p.Name})
		}
		exit.UsageT("Usage: minikube delete --all --purge")
	}

	if deleteAll {
		delLabel := fmt.Sprintf("%s=%s", oci.CreatedByLabelKey, "true")
		errs := oci.DeleteContainersByLabel(oci.Docker, delLabel)
		if len(errs) > 0 { // it will error if there is no container to delete
			glog.Infof("error delete containers by label %q (might be okay): %+v", delLabel, err)
		}

		errs = oci.DeleteAllVolumesByLabel(oci.Docker, delLabel)
		if len(errs) > 0 { // it will not error if there is nothing to delete
			glog.Warningf("error delete volumes by label %q (might be okay): %+v", delLabel, errs)
		}

		errs = oci.PruneAllVolumesByLabel(oci.Docker, delLabel)
		if len(errs) > 0 { // it will not error if there is nothing to delete
			glog.Warningf("error pruning volumes by label %q (might be okay): %+v", delLabel, errs)
		}

		errs = DeleteProfiles(profilesToDelete)
		if len(errs) > 0 {
			HandleDeletionErrors(errs)
		} else {
			out.T(out.DeletingHost, "Successfully deleted all profiles")
		}
	} else {
		if len(args) > 0 {
			exit.UsageT("usage: minikube delete")
		}

<<<<<<< HEAD
		profile, err := pkg_config.LoadProfile(profileFlag)
=======
		profileName := viper.GetString(config.ProfileName)
		profile, err := config.LoadProfile(profileName)
>>>>>>> ba199678
		if err != nil {
			out.ErrT(out.Meh, `"{{.name}}" profile does not exist, trying anyways.`, out.V{"name": profileFlag})
		}

		errs := DeleteProfiles([]*config.Profile{profile})
		if len(errs) > 0 {
			HandleDeletionErrors(errs)
		}
	}

	// If the purge flag is set, go ahead and delete the .minikube directory.
	if purge {
		purgeMinikubeDirectory()
	}
}

func purgeMinikubeDirectory() {
	glog.Infof("Purging the '.minikube' directory located at %s", localpath.MiniPath())
	if err := os.RemoveAll(localpath.MiniPath()); err != nil {
		exit.WithError("unable to delete minikube config folder", err)
	}
	out.T(out.Deleted, "Successfully purged minikube directory located at - [{{.minikubeDirectory}}]", out.V{"minikubeDirectory": localpath.MiniPath()})
}

// DeleteProfiles deletes one or more profiles
func DeleteProfiles(profiles []*config.Profile) []error {
	var errs []error
	for _, profile := range profiles {
		err := deleteProfile(profile)

		if err != nil {
			mm, loadErr := machine.Load(profile.Name)

			if !profile.IsValid() || (loadErr != nil || !mm.IsValid()) {
				invalidProfileDeletionErrs := deleteInvalidProfile(profile)
				if len(invalidProfileDeletionErrs) > 0 {
					errs = append(errs, invalidProfileDeletionErrs...)
				}
			} else {
				errs = append(errs, err)
			}
		}
	}
	return errs
}

func deleteProfile(profile *config.Profile) error {
	viper.Set(config.ProfileName, profile.Name)

	delLabel := fmt.Sprintf("%s=%s", oci.ProfileLabelKey, profile.Name)
	errs := oci.DeleteContainersByLabel(oci.Docker, delLabel)
	if errs != nil { // it will error if there is no container to delete
		glog.Infof("error deleting containers for %s (might be okay):\n%v", profile.Name, errs)
	}
	errs = oci.DeleteAllVolumesByLabel(oci.Docker, delLabel)
	if errs != nil { // it will not error if there is nothing to delete
		glog.Warningf("error deleting volumes (might be okay).\nTo see the list of volumes run: 'docker volume ls'\n:%v", errs)
	}

	errs = oci.PruneAllVolumesByLabel(oci.Docker, delLabel)
	if len(errs) > 0 { // it will not error if there is nothing to delete
		glog.Warningf("error pruning volume (might be okay):\n%v", errs)
	}
	api, err := machine.NewAPIClient()
	if err != nil {
		delErr := profileDeletionErr(profile.Name, fmt.Sprintf("error getting client %v", err))
		return DeletionError{Err: delErr, Errtype: Fatal}
	}
	defer api.Close()
	cc, err := config.Load(profile.Name)
	if err != nil && !config.IsNotExist(err) {
		delErr := profileDeletionErr(profile.Name, fmt.Sprintf("error loading profile config: %v", err))
		return DeletionError{Err: delErr, Errtype: MissingProfile}
	}

	if err == nil && driver.BareMetal(cc.Driver) {
<<<<<<< HEAD
		if err := uninstallKubernetes(api, profile.Name, cc.KubernetesConfig, viper.GetString(cmdcfg.Bootstrapper), cc.Nodes[0].Name); err != nil {
=======
		if err := uninstallKubernetes(api, *cc, cc.Nodes[0], viper.GetString(cmdcfg.Bootstrapper)); err != nil {
>>>>>>> ba199678
			deletionError, ok := err.(DeletionError)
			if ok {
				delErr := profileDeletionErr(profile.Name, fmt.Sprintf("%v", err))
				deletionError.Err = delErr
				return deletionError
			}
			return err
		}
	}

	if err := killMountProcess(); err != nil {
		out.T(out.FailureType, "Failed to kill mount process: {{.error}}", out.V{"error": err})
	}

	if cc != nil {
		for _, n := range cc.Nodes {
<<<<<<< HEAD
			if err = machine.DeleteHost(api, driver.MachineName(profile.Name, n.Name)); err != nil {
				switch errors.Cause(err).(type) {
				case mcnerror.ErrHostDoesNotExist:
					glog.Infof("%s cluster does not exist. Proceeding ahead with cleanup.", profile.Name)
=======
			machineName := driver.MachineName(*cc, n)
			if err = machine.DeleteHost(api, machineName); err != nil {
				switch errors.Cause(err).(type) {
				case mcnerror.ErrHostDoesNotExist:
					glog.Infof("Host %s does not exist. Proceeding ahead with cleanup.", machineName)
>>>>>>> ba199678
				default:
					out.T(out.FailureType, "Failed to delete cluster: {{.error}}", out.V{"error": err})
					out.T(out.Notice, `You may need to manually remove the "{{.name}}" VM from your hypervisor`, out.V{"name": profile.Name})
				}
			}
		}
	}

	// In case DeleteHost didn't complete the job.
	deleteProfileDirectory(profile.Name)

	if err := config.DeleteProfile(profile.Name); err != nil {
		if config.IsNotExist(err) {
			delErr := profileDeletionErr(profile.Name, fmt.Sprintf("\"%s\" profile does not exist", profile.Name))
			return DeletionError{Err: delErr, Errtype: MissingProfile}
		}
		delErr := profileDeletionErr(profile.Name, fmt.Sprintf("failed to remove profile %v", err))
		return DeletionError{Err: delErr, Errtype: Fatal}
	}

	if err := deleteContext(profile.Name); err != nil {
		return err
	}
	out.T(out.Deleted, `Removed all traces of the "{{.name}}" cluster.`, out.V{"name": profile.Name})
	return nil
}

func deleteContext(machineName string) error {
	if err := kubeconfig.DeleteContext(machineName); err != nil {
		return DeletionError{Err: fmt.Errorf("update config: %v", err), Errtype: Fatal}
	}

	if err := cmdcfg.Unset(config.ProfileName); err != nil {
		return DeletionError{Err: fmt.Errorf("unset minikube profile: %v", err), Errtype: Fatal}
	}
	return nil
}

func deleteInvalidProfile(profile *config.Profile) []error {
	out.T(out.DeletingHost, "Trying to delete invalid profile {{.profile}}", out.V{"profile": profile.Name})

	var errs []error
	pathToProfile := config.ProfileFolderPath(profile.Name, localpath.MiniPath())
	if _, err := os.Stat(pathToProfile); !os.IsNotExist(err) {
		err := os.RemoveAll(pathToProfile)
		if err != nil {
			errs = append(errs, DeletionError{err, Fatal})
		}
	}

	pathToMachine := localpath.MachinePath(profile.Name, localpath.MiniPath())
	if _, err := os.Stat(pathToMachine); !os.IsNotExist(err) {
		err := os.RemoveAll(pathToMachine)
		if err != nil {
			errs = append(errs, DeletionError{err, Fatal})
		}
	}
	return errs
}

func profileDeletionErr(profileName string, additionalInfo string) error {
	return fmt.Errorf("error deleting profile \"%s\": %s", profileName, additionalInfo)
}

<<<<<<< HEAD
func uninstallKubernetes(api libmachine.API, profile string, kc pkg_config.KubernetesConfig, bsName string, nodeName string) error {
	out.T(out.Resetting, "Uninstalling Kubernetes {{.kubernetes_version}} using {{.bootstrapper_name}} ...", out.V{"kubernetes_version": kc.KubernetesVersion, "bootstrapper_name": bsName})
	clusterBootstrapper, err := cluster.Bootstrapper(api, bsName, profile, nodeName)
=======
func uninstallKubernetes(api libmachine.API, cc config.ClusterConfig, n config.Node, bsName string) error {
	out.T(out.Resetting, "Uninstalling Kubernetes {{.kubernetes_version}} using {{.bootstrapper_name}} ...", out.V{"kubernetes_version": cc.KubernetesConfig.KubernetesVersion, "bootstrapper_name": bsName})
	clusterBootstrapper, err := cluster.Bootstrapper(api, bsName, cc, n)
>>>>>>> ba199678
	if err != nil {
		return DeletionError{Err: fmt.Errorf("unable to get bootstrapper: %v", err), Errtype: Fatal}
	}

	host, err := machine.CheckIfHostExistsAndLoad(api, driver.MachineName(cc, n))
	if err != nil {
		exit.WithError("Error getting host", err)
	}
	r, err := machine.CommandRunner(host)
	if err != nil {
		exit.WithError("Failed to get command runner", err)
	}

	cr, err := cruntime.New(cruntime.Config{Type: cc.KubernetesConfig.ContainerRuntime, Runner: r})
	if err != nil {
		exit.WithError("Failed runtime", err)
	}

	// Unpause the cluster if necessary to avoid hung kubeadm
	_, err = cluster.Unpause(cr, r, nil)
	if err != nil {
		glog.Errorf("unpause failed: %v", err)
	}

	if err = clusterBootstrapper.DeleteCluster(cc.KubernetesConfig); err != nil {
		return DeletionError{Err: fmt.Errorf("failed to delete cluster: %v", err), Errtype: Fatal}
	}
	return nil
}

// HandleDeletionErrors handles deletion errors from DeleteProfiles
func HandleDeletionErrors(errors []error) {
	if len(errors) == 1 {
		handleSingleDeletionError(errors[0])
	} else {
		handleMultipleDeletionErrors(errors)
	}
}

func handleSingleDeletionError(err error) {
	deletionError, ok := err.(DeletionError)

	if ok {
		switch deletionError.Errtype {
		case Fatal:
			out.FatalT(deletionError.Error())
		case MissingProfile:
			out.ErrT(out.Sad, deletionError.Error())
		case MissingCluster:
			out.ErrT(out.Meh, deletionError.Error())
		default:
			out.FatalT(deletionError.Error())
		}
	} else {
		exit.WithError("Could not process error from failed deletion", err)
	}
}

func handleMultipleDeletionErrors(errors []error) {
	out.ErrT(out.Sad, "Multiple errors deleting profiles")

	for _, err := range errors {
		deletionError, ok := err.(DeletionError)

		if ok {
			glog.Errorln(deletionError.Error())
		} else {
			exit.WithError("Could not process errors from failed deletion", err)
		}
	}
}

func deleteProfileDirectory(profile string) {
	machineDir := filepath.Join(localpath.MiniPath(), "machines", profile)
	if _, err := os.Stat(machineDir); err == nil {
		out.T(out.DeletingHost, `Removing {{.directory}} ...`, out.V{"directory": machineDir})
		err := os.RemoveAll(machineDir)
		if err != nil {
			exit.WithError("Unable to remove machine directory: %v", err)
		}
	}
}

// killMountProcess kills the mount process, if it is running
func killMountProcess() error {
	pidPath := filepath.Join(localpath.MiniPath(), constants.MountProcessFileName)
	if _, err := os.Stat(pidPath); os.IsNotExist(err) {
		return nil
	}

	glog.Infof("Found %s ...", pidPath)
	out, err := ioutil.ReadFile(pidPath)
	if err != nil {
		return errors.Wrap(err, "ReadFile")
	}
	glog.Infof("pidfile contents: %s", out)
	pid, err := strconv.Atoi(string(out))
	if err != nil {
		return errors.Wrap(err, "error parsing pid")
	}
	// os.FindProcess does not check if pid is running :(
	entry, err := ps.FindProcess(pid)
	if err != nil {
		return errors.Wrap(err, "ps.FindProcess")
	}
	if entry == nil {
		glog.Infof("Stale pid: %d", pid)
		if err := os.Remove(pidPath); err != nil {
			return errors.Wrap(err, "Removing stale pid")
		}
		return nil
	}

	// We found a process, but it still may not be ours.
	glog.Infof("Found process %d: %s", pid, entry.Executable())
	proc, err := os.FindProcess(pid)
	if err != nil {
		return errors.Wrap(err, "os.FindProcess")
	}

	glog.Infof("Killing pid %d ...", pid)
	if err := proc.Kill(); err != nil {
		glog.Infof("Kill failed with %v - removing probably stale pid...", err)
		if err := os.Remove(pidPath); err != nil {
			return errors.Wrap(err, "Removing likely stale unkillable pid")
		}
		return errors.Wrap(err, fmt.Sprintf("Kill(%d/%s)", pid, entry.Executable()))
	}
	return nil
}<|MERGE_RESOLUTION|>--- conflicted
+++ resolved
@@ -137,14 +137,10 @@
 			exit.UsageT("usage: minikube delete")
 		}
 
-<<<<<<< HEAD
-		profile, err := pkg_config.LoadProfile(profileFlag)
-=======
 		profileName := viper.GetString(config.ProfileName)
 		profile, err := config.LoadProfile(profileName)
->>>>>>> ba199678
 		if err != nil {
-			out.ErrT(out.Meh, `"{{.name}}" profile does not exist, trying anyways.`, out.V{"name": profileFlag})
+			out.ErrT(out.Meh, `"{{.name}}" profile does not exist, trying anyways.`, out.V{"name": profileName})
 		}
 
 		errs := DeleteProfiles([]*config.Profile{profile})
@@ -219,11 +215,7 @@
 	}
 
 	if err == nil && driver.BareMetal(cc.Driver) {
-<<<<<<< HEAD
-		if err := uninstallKubernetes(api, profile.Name, cc.KubernetesConfig, viper.GetString(cmdcfg.Bootstrapper), cc.Nodes[0].Name); err != nil {
-=======
 		if err := uninstallKubernetes(api, *cc, cc.Nodes[0], viper.GetString(cmdcfg.Bootstrapper)); err != nil {
->>>>>>> ba199678
 			deletionError, ok := err.(DeletionError)
 			if ok {
 				delErr := profileDeletionErr(profile.Name, fmt.Sprintf("%v", err))
@@ -240,18 +232,11 @@
 
 	if cc != nil {
 		for _, n := range cc.Nodes {
-<<<<<<< HEAD
-			if err = machine.DeleteHost(api, driver.MachineName(profile.Name, n.Name)); err != nil {
-				switch errors.Cause(err).(type) {
-				case mcnerror.ErrHostDoesNotExist:
-					glog.Infof("%s cluster does not exist. Proceeding ahead with cleanup.", profile.Name)
-=======
 			machineName := driver.MachineName(*cc, n)
 			if err = machine.DeleteHost(api, machineName); err != nil {
 				switch errors.Cause(err).(type) {
 				case mcnerror.ErrHostDoesNotExist:
 					glog.Infof("Host %s does not exist. Proceeding ahead with cleanup.", machineName)
->>>>>>> ba199678
 				default:
 					out.T(out.FailureType, "Failed to delete cluster: {{.error}}", out.V{"error": err})
 					out.T(out.Notice, `You may need to manually remove the "{{.name}}" VM from your hypervisor`, out.V{"name": profile.Name})
@@ -316,15 +301,9 @@
 	return fmt.Errorf("error deleting profile \"%s\": %s", profileName, additionalInfo)
 }
 
-<<<<<<< HEAD
-func uninstallKubernetes(api libmachine.API, profile string, kc pkg_config.KubernetesConfig, bsName string, nodeName string) error {
-	out.T(out.Resetting, "Uninstalling Kubernetes {{.kubernetes_version}} using {{.bootstrapper_name}} ...", out.V{"kubernetes_version": kc.KubernetesVersion, "bootstrapper_name": bsName})
-	clusterBootstrapper, err := cluster.Bootstrapper(api, bsName, profile, nodeName)
-=======
 func uninstallKubernetes(api libmachine.API, cc config.ClusterConfig, n config.Node, bsName string) error {
 	out.T(out.Resetting, "Uninstalling Kubernetes {{.kubernetes_version}} using {{.bootstrapper_name}} ...", out.V{"kubernetes_version": cc.KubernetesConfig.KubernetesVersion, "bootstrapper_name": bsName})
 	clusterBootstrapper, err := cluster.Bootstrapper(api, bsName, cc, n)
->>>>>>> ba199678
 	if err != nil {
 		return DeletionError{Err: fmt.Errorf("unable to get bootstrapper: %v", err), Errtype: Fatal}
 	}
