/*
Copyright 2019 The Kubernetes Authors All rights reserved.

Licensed under the Apache License, Version 2.0 (the "License");
you may not use this file except in compliance with the License.
You may obtain a copy of the License at

    http://www.apache.org/licenses/LICENSE-2.0

Unless required by applicable law or agreed to in writing, software
distributed under the License is distributed on an "AS IS" BASIS,
WITHOUT WARRANTIES OR CONDITIONS OF ANY KIND, either express or implied.
See the License for the specific language governing permissions and
limitations under the License.
*/

package addons

import (
	"fmt"
	"os/exec"
	"path"
	"runtime"
	"sort"
	"strconv"
	"strings"
	"sync"
	"time"

	"github.com/pkg/errors"
	"github.com/spf13/viper"

	"k8s.io/klog/v2"
	"k8s.io/minikube/pkg/drivers/kic/oci"
	"k8s.io/minikube/pkg/kapi"
	"k8s.io/minikube/pkg/minikube/assets"
	"k8s.io/minikube/pkg/minikube/command"
	"k8s.io/minikube/pkg/minikube/config"
	"k8s.io/minikube/pkg/minikube/constants"
	"k8s.io/minikube/pkg/minikube/driver"
	"k8s.io/minikube/pkg/minikube/exit"
	"k8s.io/minikube/pkg/minikube/machine"
	"k8s.io/minikube/pkg/minikube/out"
	"k8s.io/minikube/pkg/minikube/out/register"
	"k8s.io/minikube/pkg/minikube/reason"
	"k8s.io/minikube/pkg/minikube/style"
	"k8s.io/minikube/pkg/minikube/sysinit"
	"k8s.io/minikube/pkg/util/retry"
)

// Force is used to override checks for addons
var Force = false

// Refresh is used to refresh pods in specific cases when an addon is enabled
// Currently only used for gcp-auth
var Refresh = false

// ErrSkipThisAddon is a special error that tells us to not error out, but to also not mark the addon as enabled
var ErrSkipThisAddon = errors.New("skipping this addon")

// RunCallbacks runs all actions associated to an addon, but does not set it (thread-safe)
func RunCallbacks(cc *config.ClusterConfig, name string, value string) error {
	klog.Infof("Setting %s=%s in profile %q", name, value, cc.Name)
	a, valid := isAddonValid(name)
	if !valid {
		return errors.Errorf("%s is not a valid addon", name)
	}

	// Run any additional validations for this property
	if err := run(cc, name, value, a.validations); err != nil {
		if errors.Is(err, ErrSkipThisAddon) {
			return err
		}
		return errors.Wrap(err, "running validations")
	}

	// Run any callbacks for this property
	if err := run(cc, name, value, a.callbacks); err != nil {
		if errors.Is(err, ErrSkipThisAddon) {
			return err
		}
		return errors.Wrap(err, "running callbacks")
	}
	return nil
}

// Set sets a value in the config (not threadsafe)
func Set(cc *config.ClusterConfig, name string, value string) error {
	a, valid := isAddonValid(name)
	if !valid {
		return errors.Errorf("%s is not a valid addon", name)
	}
	return a.set(cc, name, value)
}

// SetAndSave sets a value and saves the config
func SetAndSave(profile string, name string, value string) error {
	cc, err := config.Load(profile)
	if err != nil {
		return errors.Wrap(err, "loading profile")
	}

	if err := RunCallbacks(cc, name, value); err != nil {
		if errors.Is(err, ErrSkipThisAddon) {
			return err
		}
		return errors.Wrap(err, "run callbacks")
	}

	if err := Set(cc, name, value); err != nil {
		return errors.Wrap(err, "set")
	}

	klog.Infof("Writing out %q config to set %s=%v...", profile, name, value)
	return config.Write(profile, cc)
}

// Runs all the validation or callback functions and collects errors
func run(cc *config.ClusterConfig, name string, value string, fns []setFn) error {
	var errs []error
	for _, fn := range fns {
		err := fn(cc, name, value)
		if err != nil {
			if errors.Is(err, ErrSkipThisAddon) {
				return ErrSkipThisAddon
			}
			errs = append(errs, err)
		}
	}
	if len(errs) > 0 {
		return fmt.Errorf("%v", errs)
	}
	return nil
}

// SetBool sets a bool value in the config (not threadsafe)
func SetBool(cc *config.ClusterConfig, name string, val string) error {
	b, err := strconv.ParseBool(val)
	if err != nil {
		return err
	}
	if cc.Addons == nil {
		cc.Addons = map[string]bool{}
	}
	cc.Addons[name] = b
	return nil
}

// EnableOrDisableAddon updates addon status executing any commands necessary
func EnableOrDisableAddon(cc *config.ClusterConfig, name string, val string) error {
	klog.Infof("Setting addon %s=%s in %q", name, val, cc.Name)
	enable, err := strconv.ParseBool(val)
	if err != nil {
		return errors.Wrapf(err, "parsing bool: %s", name)
	}
	addon := assets.Addons[name]

	// check addon status before enabling/disabling it
	if isAddonAlreadySet(cc, addon, enable) {
		if addon.Name() == "gcp-auth" {
			return nil
		}
		klog.Warningf("addon %s should already be in state %v", name, val)
		if !enable {
			return nil
		}
	}

	api, err := machine.NewAPIClient()
	if err != nil {
		return errors.Wrap(err, "machine client")
	}
	defer api.Close()

	cp, err := config.PrimaryControlPlane(cc)
	if err != nil {
		exit.Error(reason.GuestCpConfig, "Error getting primary control plane", err)
	}

	// Persist images even if the machine is running so starting gets the correct images.
	images, customRegistries, err := assets.SelectAndPersistImages(addon, cc)
	if err != nil {
		exit.Error(reason.HostSaveProfile, "Failed to persist images", err)
	}

	mName := config.MachineName(*cc, cp)
	host, err := machine.LoadHost(api, mName)
	if err != nil || !machine.IsRunning(api, mName) {
		klog.Warningf("%q is not running, setting %s=%v and skipping enablement (err=%v)", mName, addon.Name(), enable, err)
		return nil
	}

	runner, err := machine.CommandRunner(host)
	if err != nil {
		return errors.Wrap(err, "command runner")
	}

	bail, err := addonSpecificChecks(cc, name, enable, runner)
	if err != nil {
		return err
	}
	if bail {
		return nil
	}

	var networkInfo assets.NetworkInfo
	if len(cc.Nodes) >= 1 {
		networkInfo.ControlPlaneNodeIP = cc.Nodes[0].IP
		networkInfo.ControlPlaneNodePort = cc.Nodes[0].Port
	} else {
		out.WarningT("At least needs control plane nodes to enable addon")
	}

	data := assets.GenerateTemplateData(addon, cc.KubernetesConfig, networkInfo, images, customRegistries)
	return enableOrDisableAddonInternal(cc, addon, runner, data, enable)
}

func addonSpecificChecks(cc *config.ClusterConfig, name string, enable bool, runner command.Runner) (bool, error) {
	// to match both ingress and ingress-dns addons
	if strings.HasPrefix(name, "ingress") && enable {
		if driver.IsKIC(cc.Driver) {
			if runtime.GOOS == "windows" || runtime.GOOS == "darwin" {
				out.Styled(style.Tip, `After the addon is enabled, please run "minikube tunnel" and your ingress resources would be available at "127.0.0.1"`)
<<<<<<< HEAD
			} else if runtime.GOOS != "linux" {
				exit.Message(reason.Usage, `Due to networking limitations of driver {{.driver_name}} on {{.os_name}}, {{.addon_name}} addon is not supported.
Alternatively to use this addon you can use a vm-based driver:

'minikube start --vm=true'

To track the update on this work in progress feature please check:
https://github.com/kubernetes/minikube/issues/7332`, out.V{"driver_name": cc.Driver, "os_name": runtime.GOOS, "addon_name": name})
=======
>>>>>>> 09f26dcd
			} else if driver.BareMetal(cc.Driver) {
				out.WarningT(`Due to networking limitations of driver {{.driver_name}}, {{.addon_name}} addon is not fully supported. Try using a different driver.`,
					out.V{"driver_name": cc.Driver, "addon_name": name})
			}
		}
		return false, nil
	}

	if strings.HasPrefix(name, "istio") && enable {
		minMem := 8192
		minCPUs := 4
		if cc.Memory < minMem {
			out.WarningT("Istio needs {{.minMem}}MB of memory -- your configuration only allocates {{.memory}}MB", out.V{"minMem": minMem, "memory": cc.Memory})
		}
		if cc.CPUs < minCPUs {
			out.WarningT("Istio needs {{.minCPUs}} CPUs -- your configuration only allocates {{.cpus}} CPUs", out.V{"minCPUs": minCPUs, "cpus": cc.CPUs})
		}
		return false, nil
	}

	if name == "registry" {
		if driver.NeedsPortForward(cc.Driver) {
			port, err := oci.ForwardedPort(cc.Driver, cc.Name, constants.RegistryAddonPort)
			if err != nil {
				return false, errors.Wrap(err, "registry port")
			}
			if enable {
				out.Boxed(`Registry addon with {{.driver}} driver uses port {{.port}} please use that instead of default port 5000`, out.V{"driver": cc.Driver, "port": port})
			}
			out.Styled(style.Documentation, `For more information see: https://minikube.sigs.k8s.io/docs/drivers/{{.driver}}`, out.V{"driver": cc.Driver})
		}
		return false, nil
	}

	if name == "auto-pause" && !enable { // needs to be disabled before deleting the service file in the internal disable
		if err := sysinit.New(runner).DisableNow("auto-pause"); err != nil {
			klog.ErrorS(err, "failed to disable", "service", "auto-pause")
		}
		return false, nil
	}

	// If the gcp-auth credentials haven't been mounted in, don't start the pods
	if name == "gcp-auth" {
		rr, err := runner.RunCmd(exec.Command("cat", credentialsPath))
		if err != nil || rr.Stdout.String() == "" {
			return true, nil
		}
	}

	return false, nil
}

func isAddonAlreadySet(cc *config.ClusterConfig, addon *assets.Addon, enable bool) bool {
	enabled := addon.IsEnabled(cc)
	if enabled && enable {
		return true
	}

	if !enabled && !enable {
		return true
	}

	return false
}

func enableOrDisableAddonInternal(cc *config.ClusterConfig, addon *assets.Addon, runner command.Runner, data interface{}, enable bool) error {
	deployFiles := []string{}

	for _, addon := range addon.Assets {
		var f assets.CopyableFile
		var err error
		if addon.IsTemplate() {
			f, err = addon.Evaluate(data)
			if err != nil {
				return errors.Wrapf(err, "evaluate bundled addon %s asset", addon.GetSourcePath())
			}

		} else {
			f = addon
		}
		fPath := path.Join(f.GetTargetDir(), f.GetTargetName())

		if enable {
			klog.Infof("installing %s", fPath)
			if err := runner.Copy(f); err != nil {
				return err
			}
		} else {
			klog.Infof("Removing %+v", fPath)
			defer func() {
				if err := runner.Remove(f); err != nil {
					klog.Warningf("error removing %s; addon should still be disabled as expected", fPath)
				}
			}()
		}
		if strings.HasSuffix(fPath, ".yaml") {
			deployFiles = append(deployFiles, fPath)
		}
	}

	// Retry, because sometimes we race against an apiserver restart
	apply := func() error {
		_, err := runner.RunCmd(kubectlCommand(cc, deployFiles, enable))
		if err != nil {
			klog.Warningf("apply failed, will retry: %v", err)
		}
		return err
	}

	return retry.Expo(apply, 250*time.Millisecond, 2*time.Minute)
}

func verifyAddonStatus(cc *config.ClusterConfig, name string, val string) error {
	ns := "kube-system"
	if name == "ingress" {
		ns = "ingress-nginx"
	}
	return verifyAddonStatusInternal(cc, name, val, ns)
}

func verifyAddonStatusInternal(cc *config.ClusterConfig, name string, val string, ns string) error {
	klog.Infof("Verifying addon %s=%s in %q", name, val, cc.Name)
	enable, err := strconv.ParseBool(val)
	if err != nil {
		return errors.Wrapf(err, "parsing bool: %s", name)
	}

	label, ok := addonPodLabels[name]
	if ok && enable {
		out.Step(style.HealthCheck, "Verifying {{.addon_name}} addon...", out.V{"addon_name": name})
		client, err := kapi.Client(viper.GetString(config.ProfileName))
		if err != nil {
			return errors.Wrapf(err, "get kube-client to validate %s addon: %v", name, err)
		}

		// This timeout includes image pull time, which can take a few minutes. 3 is not enough.
		err = kapi.WaitForPods(client, ns, label, time.Minute*6)
		if err != nil {
			return errors.Wrapf(err, "waiting for %s pods", label)
		}

	}
	return nil
}

// Start enables the default addons for a profile, plus any additional
func Start(wg *sync.WaitGroup, cc *config.ClusterConfig, toEnable map[string]bool, additional []string) {
	defer wg.Done()

	start := time.Now()
	klog.Infof("enableAddons start: toEnable=%v, additional=%s", toEnable, additional)
	defer func() {
		klog.Infof("enableAddons completed in %s", time.Since(start))
	}()

	// Get the default values of any addons not saved to our config
	for name, a := range assets.Addons {
		defaultVal := a.IsEnabled(cc)

		_, exists := toEnable[name]
		if !exists {
			toEnable[name] = defaultVal
		}
	}

	// Apply new addons
	for _, name := range additional {
		// replace heapster as metrics-server because heapster is deprecated
		if name == "heapster" {
			name = "metrics-server"
		}
		// if the specified addon doesn't exist, skip enabling
		_, e := isAddonValid(name)
		if e {
			toEnable[name] = true
		}
	}

	toEnableList := []string{}
	for k, v := range toEnable {
		if v {
			toEnableList = append(toEnableList, k)
		}
	}
	sort.Strings(toEnableList)

	var awg sync.WaitGroup

	var enabledAddons []string

	defer func() { // making it show after verifications (see #7613)
		register.Reg.SetStep(register.EnablingAddons)
		out.Step(style.AddonEnable, "Enabled addons: {{.addons}}", out.V{"addons": strings.Join(enabledAddons, ", ")})
	}()
	for _, a := range toEnableList {
		awg.Add(1)
		go func(name string) {
			err := RunCallbacks(cc, name, "true")
			if err != nil {
				out.WarningT("Enabling '{{.name}}' returned an error: {{.error}}", out.V{"name": name, "error": err})
			} else {
				enabledAddons = append(enabledAddons, name)
			}
			awg.Done()
		}(a)
	}

	// Wait until all of the addons are enabled before updating the config (not thread safe)
	awg.Wait()

	for _, a := range enabledAddons {
		if err := Set(cc, a, "true"); err != nil {
			klog.Errorf("store failed: %v", err)
		}
	}
}<|MERGE_RESOLUTION|>--- conflicted
+++ resolved
@@ -221,17 +221,6 @@
 		if driver.IsKIC(cc.Driver) {
 			if runtime.GOOS == "windows" || runtime.GOOS == "darwin" {
 				out.Styled(style.Tip, `After the addon is enabled, please run "minikube tunnel" and your ingress resources would be available at "127.0.0.1"`)
-<<<<<<< HEAD
-			} else if runtime.GOOS != "linux" {
-				exit.Message(reason.Usage, `Due to networking limitations of driver {{.driver_name}} on {{.os_name}}, {{.addon_name}} addon is not supported.
-Alternatively to use this addon you can use a vm-based driver:
-
-'minikube start --vm=true'
-
-To track the update on this work in progress feature please check:
-https://github.com/kubernetes/minikube/issues/7332`, out.V{"driver_name": cc.Driver, "os_name": runtime.GOOS, "addon_name": name})
-=======
->>>>>>> 09f26dcd
 			} else if driver.BareMetal(cc.Driver) {
 				out.WarningT(`Due to networking limitations of driver {{.driver_name}}, {{.addon_name}} addon is not fully supported. Try using a different driver.`,
 					out.V{"driver_name": cc.Driver, "addon_name": name})
