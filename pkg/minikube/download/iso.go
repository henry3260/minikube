/*
Copyright 2020 The Kubernetes Authors All rights reserved.

Licensed under the Apache License, Version 2.0 (the "License");
you may not use this file except in compliance with the License.
You may obtain a copy of the License at

    http://www.apache.org/licenses/LICENSE-2.0

Unless required by applicable law or agreed to in writing, software
distributed under the License is distributed on an "AS IS" BASIS,
WITHOUT WARRANTIES OR CONDITIONS OF ANY KIND, either express or implied.
See the License for the specific language governing permissions and
limitations under the License.
*/

package download

import (
	"fmt"
	"net/url"
	"os"
	"path"
	"path/filepath"
	"runtime"
	"strings"
	"time"

	"github.com/juju/mutex"
	"github.com/pkg/errors"
	"k8s.io/klog/v2"
	"k8s.io/minikube/pkg/minikube/detect"
	"k8s.io/minikube/pkg/minikube/out"
	"k8s.io/minikube/pkg/minikube/style"
	"k8s.io/minikube/pkg/util/lock"
	"k8s.io/minikube/pkg/version"
)

const fileScheme = "file"

// DefaultISOURLs returns a list of ISO URL's to consult by default, in priority order
func DefaultISOURLs() []string {
	v := version.GetISOVersion()
<<<<<<< HEAD
	isoBucket := "minikube-builds/iso/15235"
=======
	isoBucket := "minikube/iso"
>>>>>>> 435a6b9d
	return []string{
		fmt.Sprintf("https://storage.googleapis.com/%s/minikube-%s-%s.iso", isoBucket, v, runtime.GOARCH),
		fmt.Sprintf("https://github.com/kubernetes/minikube/releases/download/%s/minikube-%s-%s.iso", v, v, runtime.GOARCH),
		fmt.Sprintf("https://kubernetes.oss-cn-hangzhou.aliyuncs.com/minikube/iso/minikube-%s-%s.iso", v, runtime.GOARCH),
	}
}

// LocalISOResource returns a local file:// URI equivalent for a local or remote ISO path
func LocalISOResource(isoURL string) string {
	u, err := url.Parse(isoURL)
	if err != nil {
		fake := "file://" + filepath.ToSlash(isoURL)
		klog.Errorf("%s is not a URL! Returning %s", isoURL, fake)
		return fake
	}

	if u.Scheme == fileScheme {
		return isoURL
	}

	return fileURI(localISOPath(u))
}

// fileURI returns a file:// URI for a path
func fileURI(path string) string {
	return "file://" + filepath.ToSlash(path)
}

// localISOPath returns where an ISO should be stored locally
func localISOPath(u *url.URL) string {
	if u.Scheme == fileScheme {
		return u.String()
	}

	return filepath.Join(detect.ISOCacheDir(), path.Base(u.Path))
}

// ISO downloads and returns the path to the downloaded ISO
func ISO(urls []string, skipChecksum bool) (string, error) {
	errs := map[string]string{}

	for _, url := range urls {
		err := downloadISO(url, skipChecksum)
		if err != nil {
			klog.Errorf("Unable to download %s: %v", url, err)
			errs[url] = err.Error()
			continue
		}
		return url, nil
	}

	var msg strings.Builder
	msg.WriteString("unable to cache ISO: \n")
	for u, err := range errs {
		msg.WriteString(fmt.Sprintf("  %s: %s\n", u, err))
	}

	return "", fmt.Errorf(msg.String())
}

// downloadISO downloads an ISO URL
func downloadISO(isoURL string, skipChecksum bool) error {
	u, err := url.Parse(isoURL)
	if err != nil {
		return errors.Wrapf(err, "url.parse %q", isoURL)
	}

	// It's already downloaded
	if u.Scheme == fileScheme {
		return nil
	}

	// Lock before we check for existence to avoid thundering herd issues
	dst := localISOPath(u)
	if err := os.MkdirAll(filepath.Dir(dst), 0777); err != nil {
		return errors.Wrapf(err, "making cache image directory: %s", dst)
	}
	spec := lock.PathMutexSpec(dst)
	spec.Timeout = 10 * time.Minute
	klog.Infof("acquiring lock: %+v", spec)
	releaser, err := mutex.Acquire(spec)
	if err != nil {
		return errors.Wrapf(err, "unable to acquire lock for %+v", spec)
	}
	defer releaser.Release()

	if _, err := os.Stat(dst); err == nil {
		return nil
	}

	out.Step(style.ISODownload, "Downloading VM boot image ...")

	urlWithChecksum := isoURL + "?checksum=file:" + isoURL + ".sha256"
	if skipChecksum {
		urlWithChecksum = isoURL
	}

	return download(urlWithChecksum, dst)
}<|MERGE_RESOLUTION|>--- conflicted
+++ resolved
@@ -41,11 +41,8 @@
 // DefaultISOURLs returns a list of ISO URL's to consult by default, in priority order
 func DefaultISOURLs() []string {
 	v := version.GetISOVersion()
-<<<<<<< HEAD
-	isoBucket := "minikube-builds/iso/15235"
-=======
 	isoBucket := "minikube/iso"
->>>>>>> 435a6b9d
+
 	return []string{
 		fmt.Sprintf("https://storage.googleapis.com/%s/minikube-%s-%s.iso", isoBucket, v, runtime.GOARCH),
 		fmt.Sprintf("https://github.com/kubernetes/minikube/releases/download/%s/minikube-%s-%s.iso", v, v, runtime.GOARCH),
