--- conflicted
+++ resolved
@@ -18,28 +18,15 @@
 
 import (
 	"fmt"
-	"net"
 	"os"
 	"os/exec"
 	"path/filepath"
 	"strconv"
 
-<<<<<<< HEAD
-=======
 	"github.com/blang/semver"
-	"github.com/docker/machine/libmachine"
-	"github.com/docker/machine/libmachine/host"
->>>>>>> d4860fe3
 	"github.com/golang/glog"
-	"github.com/pkg/errors"
 	"github.com/spf13/viper"
 	cmdcfg "k8s.io/minikube/cmd/minikube/cmd/config"
-<<<<<<< HEAD
-=======
-	"k8s.io/minikube/pkg/drivers/kic/oci"
-	"k8s.io/minikube/pkg/minikube/bootstrapper"
-	"k8s.io/minikube/pkg/minikube/cluster"
->>>>>>> d4860fe3
 	"k8s.io/minikube/pkg/minikube/config"
 	"k8s.io/minikube/pkg/minikube/constants"
 	"k8s.io/minikube/pkg/minikube/cruntime"
@@ -103,77 +90,6 @@
 	}
 }
 
-<<<<<<< HEAD
-=======
-// setupKubeAdm adds any requested files into the VM before Kubernetes is started
-func setupKubeAdm(mAPI libmachine.API, cfg config.ClusterConfig, node config.Node) bootstrapper.Bootstrapper {
-	bs, err := cluster.Bootstrapper(mAPI, viper.GetString(cmdcfg.Bootstrapper), cfg, node)
-	if err != nil {
-		exit.WithError("Failed to get bootstrapper", err)
-	}
-	for _, eo := range ExtraOptions {
-		out.T(out.Option, "{{.extra_option_component_name}}.{{.key}}={{.value}}", out.V{"extra_option_component_name": eo.Component, "key": eo.Key, "value": eo.Value})
-	}
-	// Loads cached images, generates config files, download binaries
-	if err := bs.UpdateCluster(cfg); err != nil {
-		exit.WithError("Failed to update cluster", err)
-	}
-	if err := bs.SetupCerts(cfg.KubernetesConfig, node); err != nil {
-		exit.WithError("Failed to setup certs", err)
-	}
-	return bs
-}
-
-func setupKubeconfig(h *host.Host, cc *config.ClusterConfig, n *config.Node, clusterName string) (*kubeconfig.Settings, error) {
-	addr, err := apiServerURL(*h, *cc, *n)
-	if err != nil {
-		exit.WithError("Failed to get api server URL", err)
-	}
-
-	kcs := &kubeconfig.Settings{
-		ClusterName:          clusterName,
-		ClusterServerAddress: addr,
-		ClientCertificate:    localpath.MakeMiniPath("client.crt"),
-		ClientKey:            localpath.MakeMiniPath("client.key"),
-		CertificateAuthority: localpath.MakeMiniPath("ca.crt"),
-		KeepContext:          viper.GetBool(keepContext),
-		EmbedCerts:           viper.GetBool(embedCerts),
-	}
-
-	kcs.SetPath(kubeconfig.PathFromEnv())
-	if err := kubeconfig.Update(kcs); err != nil {
-		return kcs, err
-	}
-	return kcs, nil
-}
-
-// apiServerURL returns a URL to end user can reach to the api server
-func apiServerURL(h host.Host, cc config.ClusterConfig, n config.Node) (string, error) {
-	hostname := ""
-	port := n.Port
-	var err error
-	if driver.IsKIC(h.DriverName) {
-		// for kic drivers we use 127.0.0.1 instead of node IP,
-		// because of Docker on MacOs limitations for reaching to container's IP.
-		hostname = oci.DefaultBindIPV4
-		port, err = oci.HostPortBinding(h.DriverName, h.Name, port)
-		if err != nil {
-			return "", errors.Wrap(err, "host port binding")
-		}
-	} else {
-		hostname, err = h.Driver.GetIP()
-		if err != nil {
-			return "", errors.Wrap(err, "get ip")
-		}
-	}
-
-	if cc.KubernetesConfig.APIServerName != constants.APIServerName {
-		hostname = cc.KubernetesConfig.APIServerName
-	}
-	return fmt.Sprintf("https://" + net.JoinHostPort(hostname, strconv.Itoa(port))), nil
-}
-
->>>>>>> d4860fe3
 // configureMounts configures any requested filesystem mounts
 func configureMounts() {
 	if !viper.GetBool(createMount) {
