--- conflicted
+++ resolved
@@ -36,11 +36,7 @@
 const remoteContainerRuntime = "remote"
 
 // GenerateKubeadmYAML generates the kubeadm.yaml file
-<<<<<<< HEAD
-func GenerateKubeadmYAML(mc config.MachineConfig, r cruntime.Manager, n config.Node) ([]byte, error) {
-=======
-func GenerateKubeadmYAML(mc config.ClusterConfig, r cruntime.Manager) ([]byte, error) {
->>>>>>> f31ec1bc
+func GenerateKubeadmYAML(mc config.ClusterConfig, r cruntime.Manager, n config.Node) ([]byte, error) {
 	k8s := mc.KubernetesConfig
 	version, err := ParseKubernetesVersion(k8s.KubernetesVersion)
 	if err != nil {
